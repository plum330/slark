package proto

import (
	"bytes"
	"errors"
	"fmt"
	"github.com/spf13/cobra"
	"os"
	"os/exec"
	"path/filepath"
	"regexp"
	"strings"
)

<<<<<<< HEAD
const release = "v1.4.0"
=======
const release = "v1.3.8"
>>>>>>> 03b75a37

var CreateCmd = &cobra.Command{
	Use:   "create",
	Short: "create the proto code",
	Long:  "create the proto code",
	Run: func(cmd *cobra.Command, args []string) {
		if len(args) == 0 {
			fmt.Println("Enter proto files or directory")
			return
		}

		plugins := []string{
			"protoc-gen-go", "protoc-gen-go-grpc",
<<<<<<< HEAD
			"protoc-gen-gin", "protoc-gen-openapi",
=======
			"protoc-gen-http", "protoc-gen-openapiv2",
>>>>>>> 03b75a37
			"protoc-gen-validate", "protoc-go-inject-tag",
			"protoc-gen-errors", "wire", "statik", "yq",
		}
		err := find(plugins...)
		if err != nil {
			cmd := exec.Command("slark", "install")
			cmd.Stdout = os.Stdout
			cmd.Stderr = os.Stderr
			if err = cmd.Run(); err != nil {
				return
			}
		} else {
			cmd := exec.Command("protoc-gen-http", "--version")
			var out bytes.Buffer
			cmd.Stdout = &out
			cmd.Stderr = os.Stderr
			if err = cmd.Run(); err != nil {
				return
			}
			version := strings.TrimSpace(strings.Split(out.String(), " ")[1])
			fmt.Printf("history version:%s\ncurrent version:%s\n", version, release)

			if strings.Compare(version, release) != 0 {
				cmd := exec.Command("slark", "install")
				cmd.Stdout = os.Stdout
				cmd.Stderr = os.Stderr
				if err = cmd.Run(); err != nil {
					return
				}
			}
		}

		debug = len(args) >= 2

		err = walk(strings.TrimSpace(args[0]))
		if err != nil {
			fmt.Println(err)
		}
	},
}

func find(name ...string) error {
	var err error
	for _, n := range name {
		_, err = exec.LookPath(n)
		if err != nil {
			break
		}
	}
	return err
}

func walk(dir string) error {
	if len(dir) == 0 {
		return errors.New("dir invalid")
	}

	err := filepath.Walk(dir, func(path string, info os.FileInfo, err error) error {
		if filepath.Ext(path) != ".proto" || strings.HasPrefix(path, "third_party") {
			return nil
		}
		return create(path, dir)
	})
	if err != nil {
		return err
	}

	return injectTag(dir)
}

var debug bool

func create(path, dir string) error {
	cmd := []string{
		"-I=.",
		"-I=" + "../third_party",
		"--go_out=" + dir,
		"--go_opt=paths=source_relative",
		"--go-grpc_out=" + dir,
		"--go-grpc_opt=paths=source_relative",
		"--http_out=" + dir,
		"--http_opt=paths=source_relative",
		"--errors_out=" + dir,
		"--errors_opt=paths=source_relative",
		"--openapi_out=" + dir,
		"--openapi_opt=output_mode=source_relative,naming=proto,fq_schema_naming=true,default_response=false",
	}
	protoBytes, err := os.ReadFile(path)
	if err == nil && len(protoBytes) > 0 {
		ok, _ := regexp.Match(`\n[^/]*(import)\s+"validate/validate.proto"`, protoBytes)
		if ok {
			cmd = append(cmd, "--validate_out="+dir, "--validate_opt=paths=source_relative,lang=go")
		}
	}
	cmd = append(cmd, path)
	fd := exec.Command("protoc", cmd...)
	if debug {
		fmt.Println(fd.String())
	}
	fd.Stdout = os.Stdout
	fd.Stderr = os.Stderr
	return fd.Run()
}

func injectTag(dir string) error {
	cmd := exec.Command("bash", "-c", fmt.Sprintf("find %s -name *.pb.go -type f ! -name *_http.pb.go -type f ! -name *_grpc.pb.go", dir))
	var stdOut, stdErr bytes.Buffer
	cmd.Stdout = &stdOut
	cmd.Stderr = &stdErr
	if debug {
		fmt.Println(cmd.String())
	}
	err := cmd.Run()
	outStr, _ := stdOut.String(), stdErr.String()
	if err != nil {
		fmt.Printf("find file fail, err:%+v\n", err)
		return err
	}

	for _, file := range strings.Split(outStr, "\n") {
		if len(file) == 0 {
			continue
		}

		cmd = exec.Command("protoc-go-inject-tag", "-input", file)
		cmd.Stdout = os.Stdout
		cmd.Stderr = os.Stderr
		if debug {
			fmt.Println(cmd.String())
		}
		err = cmd.Run()
		if err != nil {
			return err
		}
	}
	return nil
}<|MERGE_RESOLUTION|>--- conflicted
+++ resolved
@@ -12,11 +12,7 @@
 	"strings"
 )
 
-<<<<<<< HEAD
 const release = "v1.4.0"
-=======
-const release = "v1.3.8"
->>>>>>> 03b75a37
 
 var CreateCmd = &cobra.Command{
 	Use:   "create",
@@ -30,11 +26,7 @@
 
 		plugins := []string{
 			"protoc-gen-go", "protoc-gen-go-grpc",
-<<<<<<< HEAD
-			"protoc-gen-gin", "protoc-gen-openapi",
-=======
-			"protoc-gen-http", "protoc-gen-openapiv2",
->>>>>>> 03b75a37
+			"protoc-gen-http", "protoc-gen-openapi",
 			"protoc-gen-validate", "protoc-go-inject-tag",
 			"protoc-gen-errors", "wire", "statik", "yq",
 		}
