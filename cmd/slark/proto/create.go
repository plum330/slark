package proto

import (
	"bytes"
	"errors"
	"fmt"
	"github.com/spf13/cobra"
	"os"
	"os/exec"
	"path/filepath"
	"regexp"
	"strings"
)

<<<<<<< HEAD
const release = "v1.4.0"
=======
const release = "v1.4.1"
>>>>>>> 13b552af

var CreateCmd = &cobra.Command{
	Use:   "create",
	Short: "create the proto code",
	Long:  "create the proto code",
	Run: func(cmd *cobra.Command, args []string) {
		if len(args) == 0 {
			fmt.Println("Enter proto files or directory")
			return
		}

		plugins := []string{
			"protoc-gen-go", "protoc-gen-go-grpc",
			"protoc-gen-gin", "protoc-gen-openapi",
			"protoc-gen-validate", "protoc-go-inject-tag",
			"protoc-gen-errors", "wire", "statik", "yq",
		}
		err := find(plugins...)
		if err != nil {
			cmd := exec.Command("slark", "install")
			cmd.Stdout = os.Stdout
			cmd.Stderr = os.Stderr
			if err = cmd.Run(); err != nil {
				return
			}
		} else {
			cmd := exec.Command("protoc-gen-gin", "--version")
			var out bytes.Buffer
			cmd.Stdout = &out
			cmd.Stderr = os.Stderr
			if err = cmd.Run(); err != nil {
				return
			}
			version := strings.TrimSpace(strings.Split(out.String(), " ")[1])
			fmt.Printf("history version:%s\ncurrent version:%s\n", version, release)

			if strings.Compare(version, release) != 0 {
				cmd := exec.Command("slark", "install")
				cmd.Stdout = os.Stdout
				cmd.Stderr = os.Stderr
				if err = cmd.Run(); err != nil {
					return
				}
			}
		}

		debug = len(args) >= 2

		err = walk(strings.TrimSpace(args[0]))
		if err != nil {
			fmt.Println(err)
		}
	},
}

func find(name ...string) error {
	var err error
	for _, n := range name {
		_, err = exec.LookPath(n)
		if err != nil {
			break
		}
	}
	return err
}

func walk(dir string) error {
	if len(dir) == 0 {
		return errors.New("dir invalid")
	}

	err := filepath.Walk(dir, func(path string, info os.FileInfo, err error) error {
		if filepath.Ext(path) != ".proto" || strings.HasPrefix(path, "third_party") {
			return nil
		}
		return create(path, dir)
	})
	if err != nil {
		return err
	}

	return injectTag(dir)
}

var debug bool

func create(path, dir string) error {
	cmd := []string{
		"-I=.",
		"-I=" + "../third_party",
		"--go_out=" + dir,
		"--go_opt=paths=source_relative",
		"--go-grpc_out=" + dir,
		"--go-grpc_opt=paths=source_relative",
		"--gin_out=" + dir,
		"--gin_opt=paths=source_relative",
		"--errors_out=" + dir,
		"--errors_opt=paths=source_relative",
		//"--openapiv2_out=" + dir,
		//"--openapiv2_opt=logtostderr=true",
		//"--openapiv2_opt=json_names_for_fields=false",
		"--openapi_out=" + dir,
		"--openapi_opt=output_mode=source_relative,naming=proto,fq_schema_naming=true,default_response=false",
	}
	protoBytes, err := os.ReadFile(path)
	if err == nil && len(protoBytes) > 0 {
		ok, _ := regexp.Match(`\n[^/]*(import)\s+"validate/validate.proto"`, protoBytes)
		if ok {
			cmd = append(cmd, "--validate_out="+dir, "--validate_opt=paths=source_relative,lang=go")
		}
	}
	cmd = append(cmd, path)
	fd := exec.Command("protoc", cmd...)
	if debug {
		fmt.Println(fd.String())
	}
	fd.Stdout = os.Stdout
	fd.Stderr = os.Stderr
	return fd.Run()
}

func injectTag(dir string) error {
	cmd := exec.Command("bash", "-c", fmt.Sprintf("find %s -name *.pb.go -type f ! -name *_http.pb.go -type f ! -name *_grpc.pb.go", dir))
	var stdOut, stdErr bytes.Buffer
	cmd.Stdout = &stdOut
	cmd.Stderr = &stdErr
	if debug {
		fmt.Println(cmd.String())
	}
	err := cmd.Run()
	outStr, _ := stdOut.String(), stdErr.String()
	if err != nil {
		fmt.Printf("find file fail, err:%+v\n", err)
		return err
	}

	for _, file := range strings.Split(outStr, "\n") {
		if len(file) == 0 {
			continue
		}

		cmd = exec.Command("protoc-go-inject-tag", "-input", file)
		cmd.Stdout = os.Stdout
		cmd.Stderr = os.Stderr
		if debug {
			fmt.Println(cmd.String())
		}
		err = cmd.Run()
		if err != nil {
			return err
		}
	}
	return nil
}<|MERGE_RESOLUTION|>--- conflicted
+++ resolved
@@ -12,11 +12,7 @@
 	"strings"
 )
 
-<<<<<<< HEAD
 const release = "v1.4.0"
-=======
-const release = "v1.4.1"
->>>>>>> 13b552af
 
 var CreateCmd = &cobra.Command{
 	Use:   "create",
