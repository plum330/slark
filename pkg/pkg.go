--- conflicted
+++ resolved
@@ -13,16 +13,8 @@
 	RayID         = "x-request-id"
 	Authorization = "x-authorization"
 	Token         = "x-token"
-<<<<<<< HEAD
+	Claims        = "x-jwt"
 	UserAgent     = "User-Agent"
-
-	Target = "x-target"
-	Method = "x-method"
-
-	Discovery = "discovery"
-=======
-	Claims        = "x-jwt"
-
 	Target      = "x-target"
 	Method      = "x-method"
 	RequestVars = "x-request-vars"
@@ -30,7 +22,8 @@
 	ContentType = "Content-Type"
 	Accept      = "Accept"
 	Application = "application"
->>>>>>> 03b75a37
+
+	Discovery = "discovery"
 )
 
 func BuildRequestID() string {
@@ -78,10 +71,8 @@
 		}
 		b = append(b, c)
 	}
-<<<<<<< HEAD
-	return json.Unmarshal([]byte(token), v)
+	return string(b)
 }
-
 func FilterValidIP() ([]net.IP, error) {
 	is, err := net.Interfaces()
 	if err != nil {
@@ -125,7 +116,4 @@
 		}
 	}
 	return ips, nil
-=======
-	return string(b)
->>>>>>> 03b75a37
 }